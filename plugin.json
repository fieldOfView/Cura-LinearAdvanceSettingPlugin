--- conflicted
+++ resolved
@@ -1,11 +1,7 @@
 {
     "name": "Linear Advance Setting",
     "author": "fieldOfView",
-<<<<<<< HEAD
-    "version": "3.5.10",
-=======
     "version": "3.5.11-DEV",
->>>>>>> fe1e0ec8
     "description": "Adds Linear Advance factor settings",
     "api": 5,
     "supported_sdk_versions": ["5.0.0", "6.0.0", "7.0.0"]
